package Role::REST::Client;

use Moose::Role;
use Moose::Util::TypeConstraints;
use HTTP::Tiny;
use URI::Escape;
use Try::Tiny;

use Carp qw(confess);
use Role::REST::Client::Serializer;
use Role::REST::Client::Response;
use HTTP::Response;
use HTTP::Status 'status_message';
use HTTP::Headers;

with 'MooseX::Traits';

has 'server' => (
	isa => 'Str',
	is  => 'rw',
);
has 'type' => (
	isa => enum ([qw{application/json application/xml application/yaml application/x-www-form-urlencoded}]),
	is  => 'rw',
	default => 'application/json',
);
has clientattrs => (isa => 'HashRef', is => 'ro', default => sub {return {} });

has user_agent => (
        isa => duck_type([qw(request)]),
	is => 'ro',
	lazy => 1,
        builder => '_build_user_agent',
);

sub _build_user_agent {
        my $self = shift;
        return HTTP::Tiny->new(%{$self->clientattrs});
}

has 'persistent_headers' => (
	traits    => ['Hash'],
	is        => 'ro',
	isa       => 'HashRef[Str]',
	default   => sub { {} },
	handles   => {
		set_persistent_header     => 'set',
		get_persistent_header     => 'get',
		has_no_persistent_headers => 'is_empty',
		clear_persistent_headers  => 'clear',
	},
);
has 'httpheaders' => (
	traits    => ['Hash'],
	is        => 'rw',
	isa       => 'HashRef[Str]',
	default   => sub { {} },
	handles   => {
		set_header     => 'set',
		get_header     => 'get',
		has_no_headers => 'is_empty',
		clear_headers  => 'clear',
	},
);

has serializer_class => (
        isa => 'ClassName', is => 'ro',
        default => 'Role::REST::Client::Serializer',
);

no Moose::Util::TypeConstraints;

sub _rest_response_class { 'Role::REST::Client::Response' }

sub _handle_response {
          my ( $self, $res ) = @_;
          if ( ref $res eq 'HASH' ) {
                  my $code = $res->{'status'};
                  return HTTP::Response->new(
                          $code,
                          $res->{'reason'} || status_message($code),
                          HTTP::Headers->new(%{$res->{'headers'}}),
                          $res->{'content'},
                  );
          } else {
                  return $res;
          }
}

sub _new_rest_response {
        my ($self, $res, $deserializer_cb) = @_;
        my %args = (
                code => $res->code,
                response => $res,
                error => $res->message,
                data => $deserializer_cb || sub {},
        );
        return $self->_rest_response_class->new(%args);
}

sub new_serializer {
        my ($self, @args) = @_;
        $self->serializer_class->new(@args);
}

sub _serializer {
	my ($self, $type) = @_;
	$type ||= $self->type;
	$type =~ s/;\s*?charset=.+$//i; #remove stuff like ;charset=utf8
	try {
		$self->{serializer}{$type} ||= $self->new_serializer(type => $type);
	}
	catch {
		# Deal with real life content types like "text/xml;charset=ISO-8859-1"
		warn "No serializer available for " . $type . " content. Trying default " . $self->type;
		$self->{serializer}{$type} = $self->new_serializer(type => $self->type);
	};
	return $self->{serializer}{$type};
}

sub do_request {
        my ($self, $method, $uri, $opts) = @_;
        return $self->user_agent->request($method, $uri, $opts);
}

sub _call {
	my ($self, $method, $endpoint, $data, $args) = @_;
	my $uri = $self->server.$endpoint;
	# If no data, just call endpoint (or uri if GET w/parameters)
	# If data is a scalar, call endpoint with data as content (POST w/parameters)
	# Otherwise, encode data
	$self->set_header('content-type', $self->type);
	my %options = (headers => $self->httpheaders);
	$options{content} = ref $data ? $self->_serializer->serialize($data) : $data if defined $data;
<<<<<<< HEAD
        if ( defined(my $clength = $args->{'req-content-length'}) ) {
                $options{headers}{'content-length'} = $clength;
        }
	my $res = $self->_handle_response( $self->user_agent->request($method, $uri, \%options) );
=======
	my $res = $self->_handle_response( $self->do_request($method, $uri, \%options) );
>>>>>>> baa5574f
	$self->httpheaders($self->persistent_headers) unless $args->{preserve_headers};
	# Return an error if status 5XX
	return $self->_new_rest_response($res) if $res->code > 499;

        my $deserializer_cb = sub {
	        # Try to find a serializer for the result content
                my $content_type = $args->{deserializer} || $res->header('Content-Type');
	        my $deserializer = $self->_serializer($content_type);
	        # Try to deserialize
	        my $content = $res->decoded_content;
	        $content = $deserializer->deserialize($content) if $deserializer && $content;
	        $content ||= {};
        };
        return $self->_new_rest_response($res, $deserializer_cb);
}

sub get {
	my ($self, $endpoint, $data, $args) = @_;
	my $uri = $endpoint;
	if (my %data = %{ $data || {} }) {
		$uri .= '?' . join '&', map { uri_escape($_) . '=' . uri_escape($data{$_})} keys %data;
	}
	return $self->_call('GET', $uri, undef, $args);
}

sub post {
	my $self = shift;
	my ($endpoint, $data, $args) = @_;
	if ($self->type =~ /urlencoded/ and my %data = %{ $data }) {
		my $content = join '&', map { uri_escape($_) . '=' . uri_escape($data{$_})} keys %data;
                $args ||= {};
                $args->{'req-content-length'} = length $content;
		return $self->_call('POST', $endpoint, $content, $args);
	}
	return $self->_call('POST', @_);
}

sub put {
	my $self = shift;
	return $self->_call('PUT', @_);
}

sub delete {
	my $self = shift;
	return $self->_call('DELETE', @_);
}

sub options {
	my $self = shift;
	return $self->_call('OPTIONS', @_);
}

1;

__END__

# ABSTRACT: REST Client Role

=pod

=head1 NAME

Role::REST::Client - REST Client Role

=head1 SYNOPSIS

	{
		package RESTExample;

		use Moose;
		with 'Role::REST::Client';

		sub bar {
			my ($self) = @_;
			my $res = $self->post('foo/bar/baz', {foo => 'bar'});
			my $code = $res->code;
			my $data = $res->data;
			return $data if $code == 200;
	   }

	}

	my $foo = RESTExample->new(
		server =>      'http://localhost:3000',
		type   =>      'application/json',
		clientattrs => {timeout => 5},
	);

	$foo->bar;

	# controller
	sub foo : Local {
		my ($self, $c) = @_;
		my $res = $c->model('MyData')->post('foo/bar/baz', {foo => 'bar'});
		my $code = $res->code;
		my $data = $res->data;
		...
	}

=head1 DESCRIPTION

This REST Client role makes REST connectivety easy.

Role::REST::Client will handle encoding and decoding when using the four HTTP verbs.

	GET
	PUT
	POST
	DELETE

Currently Role::REST::Client supports these encodings

	application/json
	application/x-www-form-urlencoded
	application/xml
	application/yaml

x-www-form-urlencoded only works for GET and POST, and only for encoding, not decoding.

=head1 METHODS

=head2 methods

Role::REST::Client implements the standard HTTP 1.1 verbs as methods

	post
	get
	put
	delete

All methods take these parameters

	url - The REST service
	data - The data structure (hashref, arrayref) to send. The data will be encoded
		according to the value of the I<type> attribute.
	args - hashref with arguments to augment the way the call is handled.

args - the optional argument parameter can have these entries

	deserializer - if you KNOW that the content-type of the response is incorrect,
	you can supply the correct content type, like
	my $res = $self->post('foo/bar/baz', {foo => 'bar'}, {deserializer => 'application/yaml'});

	preserve_headers - set this to true if you want to keep the headers between calls

All methods return a response object dictated by _rest_response_class. Set to L<Role::REST::Client::Response> by default.

=head1 ATTRIBUTES

=head2 user_agent

An UA object which can do C<< ->request >> method, for instance: L<HTTP::Tiny>, L<LWP::UserAgent>, etc.

=head2 server

Url of the REST server.

e.g. 'http://localhost:3000'

=head2 type

Mime content type,

e.g. application/json

=head2 httpheaders

You can set any http header you like with set_header, e.g.
$self->set_header($key, $value) but the content-type header will be overridden.

=head2 persistent_headers

A hashref containing headers you want to use for all requests. Set individual headers with
set_persistent_header, clear the hashref with clear_persistent_header.

=head2 clientattrs

Attributes to feed the user agent object (which defaults to L<HTTP::Tiny>)

e.g. {timeout => 10}

=head1 AUTHOR

Kaare Rasmussen, <kaare at cpan dot com>

=head1 BUGS

Please report any bugs or feature requests to bug-role-rest-client at rt.cpan.org, or through the
web interface at http://rt.cpan.org/NoAuth/ReportBug.html?Queue=Role-REST-Client.

=head1 COPYRIGHT & LICENSE

Copyright 2012 Kaare Rasmussen, all rights reserved.

This library is free software; you can redistribute it and/or modify it under the same terms as 
Perl itself, either Perl version 5.8.8 or, at your option, any later version of Perl 5 you may 
have available.<|MERGE_RESOLUTION|>--- conflicted
+++ resolved
@@ -132,14 +132,10 @@
 	$self->set_header('content-type', $self->type);
 	my %options = (headers => $self->httpheaders);
 	$options{content} = ref $data ? $self->_serializer->serialize($data) : $data if defined $data;
-<<<<<<< HEAD
         if ( defined(my $clength = $args->{'req-content-length'}) ) {
                 $options{headers}{'content-length'} = $clength;
         }
-	my $res = $self->_handle_response( $self->user_agent->request($method, $uri, \%options) );
-=======
 	my $res = $self->_handle_response( $self->do_request($method, $uri, \%options) );
->>>>>>> baa5574f
 	$self->httpheaders($self->persistent_headers) unless $args->{preserve_headers};
 	# Return an error if status 5XX
 	return $self->_new_rest_response($res) if $res->code > 499;
